--- conflicted
+++ resolved
@@ -42,20 +42,10 @@
         self.zoomed.emit(zoom_factor)
 
     def mouseMoveEvent(self, event: QMouseEvent):
-<<<<<<< HEAD
-        try:
-            if isinstance(self.scene(), GridScene):
-                freq = self.scene().get_freq_for_pos(int(self.mapToScene(event.pos()).x()))
-                if freq is not None:
-                    QToolTip.showText(self.mapToGlobal(event.pos()), Formatter.big_value_with_suffix(freq), None, QRect(), 10000)
-        except TypeError:
-            pass # Frequency not ready yet
-=======
         if isinstance(self.scene(), GridScene):
             freq = self.scene().get_freq_for_pos(int(self.mapToScene(event.pos()).x()))
             if freq is not None:
                 QToolTip.showText(self.mapToGlobal(event.pos()), "Tune to:"+Formatter.big_value_with_suffix(freq), None, QRect(), 10000)
->>>>>>> 0bcc96ff
 
     def mousePressEvent(self, event: QMouseEvent):
         if isinstance(self.scene(), GridScene):
